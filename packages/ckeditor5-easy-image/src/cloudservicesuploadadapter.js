/**
 * @license Copyright (c) 2003-2018, CKSource - Frederico Knabben. All rights reserved.
 * For licensing, see LICENSE.md.
 */

/**
* @module easy-image/cloudservicesuploadadapter
*/

import Plugin from '@ckeditor/ckeditor5-core/src/plugin';
import FileRepository from '@ckeditor/ckeditor5-upload/src/filerepository';
import UploadGateway from '@ckeditor/ckeditor-cloud-services-core/src/uploadgateway/uploadgateway';
import CloudServices from '@ckeditor/ckeditor5-cloud-services/src/cloudservices';

/**
 * A plugin that enables upload to [CKEditor Cloud Services](https://ckeditor.com/ckeditor-cloud-services/).
 *
 * It is mainly used by the {@link module:easy-image/easyimage~EasyImage} feature.
 *
<<<<<<< HEAD
 * After enabling this adapter you need to configure the Cloud Services integration through
 * {@link module:cloud-services/cloudservices~CloudServicesConfig `config.cloudServices`}.
=======
 * After enabling this adapter you need to configure the CKEditor Cloud Services integration through
 * {@link module:cloudservices/cloudservices~CloudServicesConfig `config.cloudServices`}.
>>>>>>> 834e176b
 *
 * @extends module:core/plugin~Plugin
 */
export default class CloudServicesUploadAdapter extends Plugin {
	/**
	 * @inheritDoc
	 */
	static get requires() {
		return [ FileRepository, CloudServices ];
	}

	/**
	 * @inheritDoc
	 */
	init() {
		const editor = this.editor;

		const cloudServices = editor.plugins.get( CloudServices );

		const token = cloudServices.token;
		const uploadUrl = cloudServices.uploadUrl;

		if ( !token ) {
			return;
		}

		this._uploadGateway = new CloudServicesUploadAdapter._UploadGateway( token, uploadUrl );

		editor.plugins.get( FileRepository ).createUploadAdapter = loader => {
			return new Adapter( this._uploadGateway, loader );
		};
	}
}

/**
 * @private
 */
class Adapter {
	constructor( uploadGateway, loader ) {
		this.uploadGateway = uploadGateway;

		this.loader = loader;
	}

	upload() {
		this.fileUploader = this.uploadGateway.upload( this.loader.file );

		this.fileUploader.on( 'progress', ( evt, data ) => {
			this.loader.uploadTotal = data.total;
			this.loader.uploaded = data.uploaded;
		} );

		return this.fileUploader.send();
	}

	abort() {
		this.fileUploader.abort();
	}
}

// Store the API in static property to easily overwrite it in tests.
// Too bad dependency injection does not work in Webpack + ES 6 (const) + Babel.
CloudServicesUploadAdapter._UploadGateway = UploadGateway;<|MERGE_RESOLUTION|>--- conflicted
+++ resolved
@@ -17,13 +17,8 @@
  *
  * It is mainly used by the {@link module:easy-image/easyimage~EasyImage} feature.
  *
-<<<<<<< HEAD
- * After enabling this adapter you need to configure the Cloud Services integration through
+ * After enabling this adapter you need to configure the CKEditor Cloud Services integration through
  * {@link module:cloud-services/cloudservices~CloudServicesConfig `config.cloudServices`}.
-=======
- * After enabling this adapter you need to configure the CKEditor Cloud Services integration through
- * {@link module:cloudservices/cloudservices~CloudServicesConfig `config.cloudServices`}.
->>>>>>> 834e176b
  *
  * @extends module:core/plugin~Plugin
  */

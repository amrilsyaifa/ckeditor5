{
  "name": "@ckeditor/ckeditor5-markdown-gfm",
  "version": "21.0.0",
  "description": "GitHub Flavored Markdown data processor for CKEditor 5.",
  "keywords": [
    "ckeditor",
    "ckeditor5",
    "ckeditor 5",
    "ckeditor5-feature",
    "ckeditor5-plugin"
  ],
  "dependencies": {
    "@ckeditor/ckeditor5-basic-styles": "^21.0.0",
    "@ckeditor/ckeditor5-code-block": "^21.0.0",
    "@ckeditor/ckeditor5-core": "^21.0.0",
    "@ckeditor/ckeditor5-editor-classic": "^21.0.0",
    "@ckeditor/ckeditor5-engine": "^21.0.0",
<<<<<<< HEAD
    "marked": "^1.1.1",
=======
    "@ckeditor/ckeditor5-list": "^21.0.0",
    "@ckeditor/ckeditor5-table": "^21.0.0",
    "marked": "^0.7.0",
>>>>>>> 3d896eef
    "turndown": "^6.0.0",
    "turndown-plugin-gfm": "^1.0.2"
  },
  "engines": {
    "node": ">=12.0.0",
    "npm": ">=5.7.1"
  },
  "author": "CKSource (http://cksource.com/)",
  "license": "GPL-2.0-or-later",
  "homepage": "https://ckeditor.com/ckeditor-5",
  "bugs": "https://github.com/ckeditor/ckeditor5/issues",
  "repository": {
    "type": "git",
    "url": "https://github.com/ckeditor/ckeditor5.git",
    "directory": "packages/ckeditor5-markdown-gfm"
  },
  "files": [
    "lang",
    "src",
    "theme"
  ],
  "depcheckIgnore": [
    "collapse-whitespace",
    "jsdom",
    "void-elements",
    "block-elements"
  ]
}<|MERGE_RESOLUTION|>--- conflicted
+++ resolved
@@ -15,13 +15,9 @@
     "@ckeditor/ckeditor5-core": "^21.0.0",
     "@ckeditor/ckeditor5-editor-classic": "^21.0.0",
     "@ckeditor/ckeditor5-engine": "^21.0.0",
-<<<<<<< HEAD
-    "marked": "^1.1.1",
-=======
     "@ckeditor/ckeditor5-list": "^21.0.0",
     "@ckeditor/ckeditor5-table": "^21.0.0",
-    "marked": "^0.7.0",
->>>>>>> 3d896eef
+    "marked": "^1.1.1",
     "turndown": "^6.0.0",
     "turndown-plugin-gfm": "^1.0.2"
   },

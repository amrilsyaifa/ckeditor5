--- conflicted
+++ resolved
@@ -34,16 +34,21 @@
 		await editor.destroy();
 	} );
 
-<<<<<<< HEAD
-=======
 	describe( 'init()', () => {
+		beforeEach( async () => {
+			editor = await createEditor();
+			model = editor.model;
+			modelRoot = model.document.getRoot();
+			tableSelection = editor.plugins.get( TableSelection );
+
+			setModelData( model, modelTable( [
+				[ '11[]', '12', '13' ],
+				[ '21', '22', '23' ],
+				[ '31', '32', '33' ]
+			] ) );
+		} );
+
 		describe( 'plugin disabling support', () => {
-			let plugin;
-
-			beforeEach( () => {
-				plugin = editor.plugins.get( TableSelection );
-			} );
-
 			it( 'should collapse multi-cell selection when the plugin gets disabled', () => {
 				const firstCell = modelRoot.getNodeByPath( [ 0, 0, 0 ] );
 				const lastCell = modelRoot.getNodeByPath( [ 0, 1, 1 ] );
@@ -53,7 +58,7 @@
 					lastCell
 				);
 
-				plugin.forceDisabled( 'foo' );
+				tableSelection.forceDisabled( 'foo' );
 
 				const ranges = [ ...model.document.selection.getRanges() ];
 
@@ -63,7 +68,7 @@
 			} );
 
 			it( 'should do nothing if there were no multi-cell selections', () => {
-				plugin.forceDisabled( 'foo' );
+				tableSelection.forceDisabled( 'foo' );
 
 				const ranges = [ ...model.document.selection.getRanges() ];
 
@@ -74,7 +79,6 @@
 		} );
 	} );
 
->>>>>>> 6e0460d3
 	describe( 'selection by shift+click', () => {
 		beforeEach( async () => {
 			// Disables attaching drag mouse events.

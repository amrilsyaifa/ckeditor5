--- conflicted
+++ resolved
@@ -251,15 +251,10 @@
 
 		// If the current limit element is not table cell we are for sure not at the cell edge.
 		// Also `modifySelection` will not let us out of it.
-<<<<<<< HEAD
-		if ( !schema.getLimitElement( focus ).is( 'tableCell' ) ) {
+		if ( !schema.getLimitElement( focus ).is( 'element', 'tableCell' ) ) {
 			const boundaryPosition = isForward ? cellRange.end : cellRange.start;
 
 			return boundaryPosition.isTouching( focus );
-=======
-		if ( !schema.getLimitElement( focus ).is( 'element', 'tableCell' ) ) {
-			return false;
->>>>>>> af4d33e6
 		}
 
 		const probe = model.createSelection( focus );

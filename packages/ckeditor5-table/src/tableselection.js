--- conflicted
+++ resolved
@@ -295,7 +295,6 @@
 	}
 
 	/**
-<<<<<<< HEAD
 	 * Creates a listener that reacts to changes in {@link #isEnabled} and, if the plugin was disabled,
 	 * it collapses the multi-cell selection to a regular selection placed inside a table cell.
 	 *
@@ -324,10 +323,7 @@
 	}
 
 	/**
-	 * It overrides the default `model.deleteContent()` behavior over a selected table fragment.
-=======
 	 * Overrides the default `model.deleteContent()` behavior over a selected table fragment.
->>>>>>> 7aa3dee9
 	 *
 	 * @private
 	 * @param {module:utils/eventinfo~EventInfo} event

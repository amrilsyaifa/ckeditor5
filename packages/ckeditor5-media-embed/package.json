{
  "name": "@ckeditor/ckeditor5-media-embed",
  "version": "19.1.0",
  "description": "Media Embed feature for CKEditor 5.",
  "keywords": [
    "ckeditor",
    "ckeditor5",
    "ckeditor 5",
    "ckeditor5-feature",
    "ckeditor5-plugin"
  ],
  "dependencies": {
    "@ckeditor/ckeditor5-clipboard": "^19.0.1",
    "@ckeditor/ckeditor5-core": "^19.0.1",
    "@ckeditor/ckeditor5-engine": "^19.0.1",
    "@ckeditor/ckeditor5-image": "^19.0.1",
    "@ckeditor/ckeditor5-ui": "^19.0.1",
    "@ckeditor/ckeditor5-undo": "^19.0.1",
    "@ckeditor/ckeditor5-utils": "^19.0.1",
    "@ckeditor/ckeditor5-widget": "^19.1.0"
  },
  "devDependencies": {
<<<<<<< HEAD
    "@ckeditor/ckeditor5-basic-styles": "^19.0.0",
    "@ckeditor/ckeditor5-editor-balloon": "^19.0.0",
    "@ckeditor/ckeditor5-editor-classic": "^19.0.0",
    "@ckeditor/ckeditor5-link": "^19.0.0",
    "@ckeditor/ckeditor5-list": "^19.0.0",
    "@ckeditor/ckeditor5-paragraph": "^19.0.0",
    "@ckeditor/ckeditor5-typing": "^19.0.0",
    "@ckeditor/ckeditor5-table": "^19.0.0"
=======
    "@ckeditor/ckeditor5-basic-styles": "^19.0.1",
    "@ckeditor/ckeditor5-editor-balloon": "^19.0.1",
    "@ckeditor/ckeditor5-editor-classic": "^19.0.1",
    "@ckeditor/ckeditor5-link": "^19.0.1",
    "@ckeditor/ckeditor5-list": "^19.0.1",
    "@ckeditor/ckeditor5-paragraph": "^19.1.0",
    "@ckeditor/ckeditor5-typing": "^19.0.1",
    "@ckeditor/ckeditor5-table": "^19.1.0"
>>>>>>> 858b9f45
  },
  "engines": {
    "node": ">=8.0.0",
    "npm": ">=5.7.1"
  },
  "author": "CKSource (http://cksource.com/)",
  "license": "GPL-2.0-or-later",
  "homepage": "https://ckeditor.com/ckeditor-5",
  "bugs": "https://github.com/ckeditor/ckeditor5/issues",
  "repository": {
    "type": "git",
    "url": "https://github.com/ckeditor/ckeditor5.git",
    "directory": "packages/ckeditor5-media-embed"
  },
  "files": [
    "lang",
    "src",
    "theme"
  ]
}<|MERGE_RESOLUTION|>--- conflicted
+++ resolved
@@ -20,16 +20,6 @@
     "@ckeditor/ckeditor5-widget": "^19.1.0"
   },
   "devDependencies": {
-<<<<<<< HEAD
-    "@ckeditor/ckeditor5-basic-styles": "^19.0.0",
-    "@ckeditor/ckeditor5-editor-balloon": "^19.0.0",
-    "@ckeditor/ckeditor5-editor-classic": "^19.0.0",
-    "@ckeditor/ckeditor5-link": "^19.0.0",
-    "@ckeditor/ckeditor5-list": "^19.0.0",
-    "@ckeditor/ckeditor5-paragraph": "^19.0.0",
-    "@ckeditor/ckeditor5-typing": "^19.0.0",
-    "@ckeditor/ckeditor5-table": "^19.0.0"
-=======
     "@ckeditor/ckeditor5-basic-styles": "^19.0.1",
     "@ckeditor/ckeditor5-editor-balloon": "^19.0.1",
     "@ckeditor/ckeditor5-editor-classic": "^19.0.1",
@@ -38,7 +28,6 @@
     "@ckeditor/ckeditor5-paragraph": "^19.1.0",
     "@ckeditor/ckeditor5-typing": "^19.0.1",
     "@ckeditor/ckeditor5-table": "^19.1.0"
->>>>>>> 858b9f45
   },
   "engines": {
     "node": ">=8.0.0",

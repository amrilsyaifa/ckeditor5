--- conflicted
+++ resolved
@@ -111,17 +111,10 @@
 
 		// Close on click outside of balloon panel element.
 		clickOutsideHandler( {
-<<<<<<< HEAD
 			emitter: this._form,
 			activator: () => this._isVisible,
-			contextElement: this._form.element,
+			contextElements: [ this._form.element ],
 			callback: () => this._hideForm()
-=======
-			emitter: panel,
-			activator: () => panel.isVisible,
-			contextElements: [ panel.element ],
-			callback: () => this._hideBalloonPanel()
->>>>>>> 94e0eb25
 		} );
 	}
 

--- conflicted
+++ resolved
@@ -7,12 +7,8 @@
 	grunt.registerTask( 'default', [ 'jshint:git', 'jscs:git' ] );
 
 	// Files that will be ignored by the "jscs" and "jshint" tasks.
-<<<<<<< HEAD
-	var ignoreFiles = [
+	const ignoreFiles = [
 		'src/lib/**',
-=======
-	const ignoreFiles = [
->>>>>>> c2247fe4
 		// Automatically loaded from .gitignore. Add more if necessary.
 	];
 

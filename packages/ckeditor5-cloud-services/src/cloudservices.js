--- conflicted
+++ resolved
@@ -105,11 +105,7 @@
  *					tokenUrl: TOKEN_URL
  *				},
  * 				plugins: [ ArticlePluginSet, EasyImage ],
-<<<<<<< HEAD
- *				toolbar: [ 'headings', '|', 'undo', 'redo', 'insertImage' ],
-=======
- *				toolbar: [ 'headings', 'undo', 'redo', 'uploadImage' ],
->>>>>>> 0ecd48be
+ *				toolbar: [ 'headings', '|', 'undo', 'redo', 'uploadImage' ],
  *				image: {
  *					toolbar: [ 'imageStyleFull', 'imageStyleSide', '|', 'imageTextAlternative' ]
  *				}

--- conflicted
+++ resolved
@@ -1347,13 +1347,8 @@
 	// In this scenario the merge operation is now transformed by the split which has undone the previous merge operation.
 	// So now we are fixing situation which was skipped in `MergeOperation` x `MergeOperation` case.
 	//
-<<<<<<< HEAD
-	if ( a.sourcePosition.isEqual( b.splitPosition ) && context.abRelation == 'mergeSameElement' ) {
+	if ( a.sourcePosition.isEqual( b.splitPosition ) && ( context.abRelation == 'mergeSameElement' || a.sourcePosition.offset > 0 ) ) {
 		a.sourcePosition = Position._createAt( b.moveTargetPosition );
-=======
-	if ( a.sourcePosition.isEqual( b.splitPosition ) && ( context.abRelation == 'mergeSameElement' || a.sourcePosition.offset > 0 ) ) {
-		a.sourcePosition = Position.createFromPosition( b.moveTargetPosition );
->>>>>>> 6a33fe03
 		a.targetPosition = a.targetPosition._getTransformedBySplitOperation( b );
 
 		return [ a ];
@@ -1957,7 +1952,7 @@
 } );
 
 setTransformation( SplitOperation, MoveOperation, ( a, b, context ) => {
-	const rangeToMove = Range.createFromPositionAndShift( b.sourcePosition, b.howMany );
+	const rangeToMove = Range._createFromPositionAndShift( b.sourcePosition, b.howMany );
 
 	if ( a.graveyardPosition ) {
 		// Case 1:
@@ -1999,11 +1994,6 @@
 	// After split:
 	// <paragraph>A</paragraph><paragraph>d</paragraph><paragraph>Xbcyz</paragraph>
 	//
-<<<<<<< HEAD
-	const rangeToMove = Range._createFromPositionAndShift( b.sourcePosition, b.howMany );
-
-=======
->>>>>>> 6a33fe03
 	if ( a.splitPosition.hasSameParentAs( b.sourcePosition ) && rangeToMove.containsPosition( a.splitPosition ) ) {
 		const howManyRemoved = b.howMany - ( a.splitPosition.offset - b.sourcePosition.offset );
 		a.howMany -= howManyRemoved;

--- conflicted
+++ resolved
@@ -50,15 +50,12 @@
 
 // Add special case for AttributeDelta x SplitDelta transformation.
 addTransformationCase( AttributeDelta, SplitDelta, ( a, b, context ) => {
-<<<<<<< HEAD
+	// Do not apply special transformation case if `SplitDelta` has `NoOperation` as the second operation.
+	if ( !b.position ) {
+		return defaultTransform( a, b, context );
+	}
+
 	const undoMode = context.aWasUndone || context.bWasUndone;
-=======
-	// Do not apply special transformation case if `SplitDelta` has `NoOperation` as the second operation.
-	if ( !b.position ) {
-		return defaultTransform( a, b, context );
-	}
-
->>>>>>> b6695647
 	const splitPosition = new Position( b.position.root, b.position.path.slice( 0, -1 ) );
 
 	const deltas = defaultTransform( a, b, context );
@@ -294,14 +291,11 @@
 
 // Add special case for SplitDelta x WrapDelta transformation.
 addTransformationCase( SplitDelta, AttributeDelta, ( a, b, context ) => {
-<<<<<<< HEAD
-=======
 	// Do not apply special transformation case if `SplitDelta` has `NoOperation` as the second operation.
 	if ( !a.position ) {
 		return defaultTransform( a, b, context );
 	}
 
->>>>>>> b6695647
 	a = a.clone();
 
 	const undoMode = context.aWasUndone || context.bWasUndone;
@@ -399,27 +393,16 @@
 // Add special case for RenameDelta x SplitDelta transformation.
 addTransformationCase( RenameDelta, SplitDelta, ( a, b, context ) => {
 	const undoMode = context.aWasUndone || context.bWasUndone;
-
-	// The "clone operation" may be `InsertOperation`, `ReinsertOperation`, `MoveOperation` or `NoOperation`.
-	// `MoveOperation` has `targetPosition` which we want to use. `NoOperation` has no `position` and we don't use special case then.
-	let insertPosition = b._cloneOperation.position || b._cloneOperation.targetPosition;
-
-	if ( insertPosition ) {
-		insertPosition = insertPosition.getShiftedBy( -1 );
-	}
-
 	const deltas = defaultTransform( a, b, context );
 
-<<<<<<< HEAD
 	// Special case applies only if undo is not a context and only if `SplitDelta` has `InsertOperation` (not `ReinsertOperation`).
 	if ( undoMode || !( b._cloneOperation instanceof InsertOperation ) ) {
 		return deltas;
 	}
 
-	if ( a.operations[ 0 ].position.isEqual( posBeforeSplitParent ) ) {
-=======
-	if ( insertPosition && !undoMode && a.operations[ 0 ].position.isEqual( insertPosition ) ) {
->>>>>>> b6695647
+	const insertPosition = b._cloneOperation.position.getShiftedBy( -1 );
+
+	if ( insertPosition && a.operations[ 0 ].position.isEqual( insertPosition ) ) {
 		// If a node that has been split has it's name changed, we should also change name of
 		// the node created during splitting.
 		const additionalRenameDelta = a.clone();
@@ -437,34 +420,17 @@
 
 	const undoMode = context.aWasUndone || context.bWasUndone;
 
-	// The "clone operation" may be `InsertOperation`, `ReinsertOperation`, `MoveOperation` or `NoOperation`.
-	// `MoveOperation` has `targetPosition` which we want to use. `NoOperation` has no `position` and we don't use special case then.
-	let insertPosition = a._cloneOperation.position || a._cloneOperation.targetPosition;
-
-	if ( insertPosition ) {
-		insertPosition = insertPosition.getShiftedBy( -1 );
-	}
-
 	// Special case applies only if undo is not a context and only if `SplitDelta` has `InsertOperation` (not `ReinsertOperation`).
 	if ( undoMode || !( a._cloneOperation instanceof InsertOperation ) ) {
 		return [ a ];
 	}
 
+	const insertPosition = a._cloneOperation.position.getShiftedBy( -1 );
+
 	// If element to split had it's name changed, we have to reflect this by creating additional rename operation.
-<<<<<<< HEAD
-	if ( b.operations[ 0 ].position.isEqual( posBeforeSplitParent ) ) {
-		const additionalRenameDelta = b.clone();
-		additionalRenameDelta.operations[ 0 ].position = posBeforeSplitParent.getShiftedBy( 1 );
-=======
 	if ( insertPosition && !undoMode && b.operations[ 0 ].position.isEqual( insertPosition ) ) {
 		const additionalRenameDelta = b.clone();
 		additionalRenameDelta.operations[ 0 ].position = insertPosition.getShiftedBy( 1 );
-
-		// `nodes` is a property that is available only if `SplitDelta` `a` has `InsertOperation`.
-		// `SplitDelta` may have `ReinsertOperation` instead of `InsertOperation`.
-		// However, such delta is only created when `MergeDelta` is reversed.
-		// So if this is not undo mode, it means that `SplitDelta` has `InsertOperation`.
->>>>>>> b6695647
 		additionalRenameDelta.operations[ 0 ].oldName = a._cloneOperation.nodes.getNode( 0 ).name;
 
 		return [ a, additionalRenameDelta ];
